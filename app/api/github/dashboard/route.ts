import { NextResponse } from 'next/server'
import { GitHubAPI } from '@/lib/github-api'
import { DashboardData } from '@/types/github'
import { isExternalContributor } from '@/lib/utils'
import { SimpleCache } from '@/lib/simple-cache'

const OWNER = 'All-Hands-AI'
const REPO = 'OpenHands'
const ORG = 'All-Hands-AI'

export async function GET(request: Request) {
  try {
    console.log('Dashboard API called')

    // Check if we have cached data that's less than 1 hour old
    const cachedData = await SimpleCache.get<DashboardData>()
    
    if (cachedData) {
      console.log('Returning cached dashboard data')
      const status = await SimpleCache.getStatus()
      return NextResponse.json({
        ...cachedData,
        _cache: {
          cached: true,
          lastRefresh: status.lastRefresh,
          nextRefreshAvailable: status.nextRefreshAvailable
        }
      })
    }

    console.log('No valid cache found, fetching fresh data from GitHub...')

    // Fetch basic repository and organization info
    const [repository, organization] = await Promise.all([
      GitHubAPI.getRepository(OWNER, REPO),
      GitHubAPI.getOrganization(ORG),
    ])

    console.log('Fetched basic info, getting contributors...')

    // Fetch contributors, organization members, and maintainers
    const [contributors, orgMembers, maintainers] = await Promise.all([
      GitHubAPI.getAllRepositoryContributors(OWNER, REPO),
      GitHubAPI.getAllOrganizationMembers(ORG),
      GitHubAPI.getRepositoryMaintainers(OWNER, REPO),
    ])

    console.log(`Found ${contributors.length} contributors, ${orgMembers.length} org members, ${maintainers.length} maintainers`)

    // Identify top contributors (excluding All-Hands-AI members)
    const orgMemberLogins = orgMembers.map(member => member.login.toLowerCase())
    const topContributors = contributors
      .filter(contributor => isExternalContributor(contributor, orgMemberLogins))
      .sort((a, b) => b.contributions - a.contributions)
      .slice(0, 20)

    console.log(`Found ${topContributors.length} top contributors`)

    // Track OpenHands agent contributions
    const openHandsAgents = ['openhands', 'openhands-agent', 'openhands-ai']
    const agentContributors = contributors.filter(contributor => 
      openHandsAgents.includes(contributor.login.toLowerCase())
    )
    const totalAgentContributions = agentContributors.reduce((sum, contributor) => sum + contributor.contributions, 0)

    console.log(`Found ${agentContributors.length} OpenHands agent contributors with ${totalAgentContributions} total contributions`)

    // Get detailed contributor information for top contributors
    const detailedTopContributors = await GitHubAPI.getContributorDetails(topContributors)

    // Get new contributors from latest release (for the count)
    const newContributorsFromRelease = await GitHubAPI.getNewContributorsFromLatestRelease(OWNER, REPO)
    
    // Get the most recent 20 first-time contributors chronologically (for display)
    const recentFirstTimeContributors = await GitHubAPI.getRecentFirstTimeContributors(OWNER, REPO, 20)

    console.log(`Found ${newContributorsFromRelease.length} new contributors from latest release`)
    console.log(`Found ${recentFirstTimeContributors.length} recent first-time contributors`)

    // Mark external contributors
    const allContributorsWithFlags = contributors.map(contributor => ({
      ...contributor,
      isExternal: isExternalContributor(contributor, orgMemberLogins),
      isAgent: openHandsAgents.includes(contributor.login.toLowerCase()),
    }))

    console.log('Fetching recent activity...')

    // Fetch recent activity (last 30 days)
    const thirtyDaysAgo = new Date()
    thirtyDaysAgo.setDate(thirtyDaysAgo.getDate() - 30)

    const [recentCommits, recentPullRequests, recentIssues, releases, commitCounts, prCounts, allReleases] = await Promise.all([
      GitHubAPI.getRepositoryCommits(OWNER, REPO, thirtyDaysAgo.toISOString(), 1, 20),
      GitHubAPI.getRepositoryPullRequests(OWNER, REPO, 'all', 1, 20),
      GitHubAPI.getRepositoryIssues(OWNER, REPO, 'all', 1, 20),
      GitHubAPI.getRepositoryReleases(OWNER, REPO, 1, 10),
      GitHubAPI.getCommitCounts(OWNER, REPO),
      GitHubAPI.getPullRequestCounts(OWNER, REPO),
      GitHubAPI.getAllRepositoryReleases(OWNER, REPO),
    ])

    console.log('Calculating statistics...')

    // Calculate statistics
    const [stats, orgStats] = await Promise.all([
      GitHubAPI.calculateRepositoryStats(OWNER, REPO),
      GitHubAPI.calculateOrganizationStats(ORG),
    ])

    // Mock contribution stats for now (GitHub's stats API can be slow/unreliable)
    const contributionStats = {
      total: contributors.reduce((sum, c) => sum + c.contributions, 0),
      weeks: [], // Would need to implement proper stats fetching
    }

    const dashboardData: DashboardData = {
      repository,
      organization,
      contributors: allContributorsWithFlags,
<<<<<<< HEAD
      topContributors: detailedTopContributors,
      firstTimeContributors: detailedFirstTimeContributors,
      maintainers,
=======
      externalContributors: detailedExternalContributors,
      firstTimeContributors: recentFirstTimeContributors,
      firstTimeContributorsCount: newContributorsFromRelease.length, // Count from latest release
>>>>>>> 718f233a
      agentContributors,
      totalAgentContributions,
      recentCommits,
      recentPullRequests,
      recentIssues,
      releases,
      stats,
      orgStats,
      contributionStats,
      metricsCounts: {
        commits: commitCounts,
        pullRequests: prCounts,
        totalReleases: allReleases.length,
      },
    }

    console.log('Dashboard data prepared successfully')

    // Cache the complete dashboard data for 1 hour
    await SimpleCache.set(dashboardData)

    const status = await SimpleCache.getStatus()
    
    return NextResponse.json({
      ...dashboardData,
      _cache: {
        cached: false,
        lastRefresh: status.lastRefresh,
        nextRefreshAvailable: status.nextRefreshAvailable
      }
    })
  } catch (error) {
    console.error('Error fetching dashboard data:', error)
    
    return NextResponse.json(
      { 
        error: 'Failed to fetch dashboard data',
        message: error instanceof Error ? error.message : 'Unknown error',
      },
      { status: 500 }
    )
  }
}<|MERGE_RESOLUTION|>--- conflicted
+++ resolved
@@ -65,9 +65,6 @@
 
     console.log(`Found ${agentContributors.length} OpenHands agent contributors with ${totalAgentContributions} total contributions`)
 
-    // Get detailed contributor information for top contributors
-    const detailedTopContributors = await GitHubAPI.getContributorDetails(topContributors)
-
     // Get new contributors from latest release (for the count)
     const newContributorsFromRelease = await GitHubAPI.getNewContributorsFromLatestRelease(OWNER, REPO)
     
@@ -76,6 +73,9 @@
 
     console.log(`Found ${newContributorsFromRelease.length} new contributors from latest release`)
     console.log(`Found ${recentFirstTimeContributors.length} recent first-time contributors`)
+
+    // Get detailed contributor information for external contributors (prioritizing main branch approach)
+    const detailedExternalContributors = await GitHubAPI.getContributorDetails(topContributors)
 
     // Mark external contributors
     const allContributorsWithFlags = contributors.map(contributor => ({
@@ -118,15 +118,9 @@
       repository,
       organization,
       contributors: allContributorsWithFlags,
-<<<<<<< HEAD
-      topContributors: detailedTopContributors,
-      firstTimeContributors: detailedFirstTimeContributors,
-      maintainers,
-=======
       externalContributors: detailedExternalContributors,
       firstTimeContributors: recentFirstTimeContributors,
       firstTimeContributorsCount: newContributorsFromRelease.length, // Count from latest release
->>>>>>> 718f233a
       agentContributors,
       totalAgentContributions,
       recentCommits,
