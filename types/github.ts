export interface GitHubUser {
  id: number
  login: string
  avatar_url: string
  html_url: string
  name?: string
  company?: string
  location?: string
  email?: string
  bio?: string
  public_repos: number
  followers: number
  following: number
  created_at: string
  type: 'User' | 'Organization'
}

export interface GitHubRepository {
  id: number
  name: string
  full_name: string
  description?: string
  html_url: string
  clone_url: string
  stargazers_count: number
  watchers_count: number
  forks_count: number
  open_issues_count: number
  language?: string
  created_at: string
  updated_at: string
  pushed_at: string
  size: number
  default_branch: string
  topics: string[]
  license?: {
    key: string
    name: string
  }
  owner: GitHubUser
}

export interface GitHubContributor {
  id: number
  login: string
  avatar_url: string
  html_url: string
  contributions: number
  type: 'User' | 'Bot'
  name?: string
  company?: string
  location?: string
  isExternal?: boolean
  isAgent?: boolean
}

export interface GitHubCommit {
  sha: string
  commit: {
    author: {
      name: string
      email: string
      date: string
    }
    committer: {
      name: string
      email: string
      date: string
    }
    message: string
  }
  author?: GitHubUser
  committer?: GitHubUser
  html_url: string
}

export interface GitHubPullRequest {
  id: number
  number: number
  title: string
  body?: string
  state: 'open' | 'closed'
  merged: boolean
  html_url: string
  created_at: string
  updated_at: string
  closed_at?: string
  merged_at?: string
  user: GitHubUser
  assignees: GitHubUser[]
  labels: Array<{
    id: number
    name: string
    color: string
  }>
  additions: number
  deletions: number
  changed_files: number
}

export interface GitHubIssue {
  id: number
  number: number
  title: string
  body?: string
  state: 'open' | 'closed'
  html_url: string
  created_at: string
  updated_at: string
  closed_at?: string
  user: GitHubUser
  assignees: GitHubUser[]
  labels: Array<{
    id: number
    name: string
    color: string
  }>
  comments: number
}

export interface GitHubRelease {
  id: number
  tag_name: string
  name?: string
  body?: string
  draft: boolean
  prerelease: boolean
  created_at: string
  published_at?: string
  html_url: string
  author: GitHubUser
  assets: Array<{
    id: number
    name: string
    download_count: number
    size: number
  }>
}

export interface ContributionStats {
  total: number
  weeks: Array<{
    week: number
    additions: number
    deletions: number
    commits: number
  }>
}

export interface RepositoryStats {
  contributors: number
  commits: number
  branches: number
  releases: number
  issues: {
    open: number
    closed: number
    total: number
  }
  pullRequests: {
    open: number
    closed: number
    merged: number
    total: number
  }
}

export interface OrganizationStats {
  repositories: GitHubRepository[]
  totalStars: number
  totalForks: number
  totalContributors: number
  topLanguages: Array<{
    language: string
    count: number
    percentage: number
  }>
}

<<<<<<< HEAD
export interface TimeRangeOption {
  label: string
  value: string
  days?: number
  since?: string
  until?: string
}

export interface TimeBasedMetrics {
  timeRange: TimeRangeOption
  stats: RepositoryStats
  commits: GitHubCommit[]
  pullRequests: GitHubPullRequest[]
  issues: GitHubIssue[]
  releases: GitHubRelease[]
=======
export interface MetricsCounts {
  commits: {
    last24Hours: number
    last7Days: number
    last30Days: number
    allTime: number
  }
  pullRequests: {
    open: number
    closed: number
    total: number
  }
  totalReleases: number
>>>>>>> 718f233a
}

export interface DashboardData {
  repository: GitHubRepository
  organization: GitHubUser
  contributors: GitHubContributor[]
  topContributors: GitHubContributor[]
  firstTimeContributors: GitHubContributor[]
<<<<<<< HEAD
  maintainers: GitHubUser[]
=======
  firstTimeContributorsCount: number // Count from latest release
>>>>>>> 718f233a
  agentContributors: GitHubContributor[]
  totalAgentContributions: number
  recentCommits: GitHubCommit[]
  recentPullRequests: GitHubPullRequest[]
  recentIssues: GitHubIssue[]
  releases: GitHubRelease[]
  stats: RepositoryStats
  orgStats: OrganizationStats
  contributionStats: ContributionStats
<<<<<<< HEAD
  timeBasedMetrics?: TimeBasedMetrics
=======
  metricsCounts: MetricsCounts
>>>>>>> 718f233a
}<|MERGE_RESOLUTION|>--- conflicted
+++ resolved
@@ -177,23 +177,6 @@
   }>
 }
 
-<<<<<<< HEAD
-export interface TimeRangeOption {
-  label: string
-  value: string
-  days?: number
-  since?: string
-  until?: string
-}
-
-export interface TimeBasedMetrics {
-  timeRange: TimeRangeOption
-  stats: RepositoryStats
-  commits: GitHubCommit[]
-  pullRequests: GitHubPullRequest[]
-  issues: GitHubIssue[]
-  releases: GitHubRelease[]
-=======
 export interface MetricsCounts {
   commits: {
     last24Hours: number
@@ -207,20 +190,15 @@
     total: number
   }
   totalReleases: number
->>>>>>> 718f233a
 }
 
 export interface DashboardData {
   repository: GitHubRepository
   organization: GitHubUser
   contributors: GitHubContributor[]
-  topContributors: GitHubContributor[]
+  externalContributors: GitHubContributor[]
   firstTimeContributors: GitHubContributor[]
-<<<<<<< HEAD
-  maintainers: GitHubUser[]
-=======
   firstTimeContributorsCount: number // Count from latest release
->>>>>>> 718f233a
   agentContributors: GitHubContributor[]
   totalAgentContributions: number
   recentCommits: GitHubCommit[]
@@ -230,9 +208,5 @@
   stats: RepositoryStats
   orgStats: OrganizationStats
   contributionStats: ContributionStats
-<<<<<<< HEAD
-  timeBasedMetrics?: TimeBasedMetrics
-=======
   metricsCounts: MetricsCounts
->>>>>>> 718f233a
 }